﻿//*********************************************************************************************************************************
//
// PROJECT:							Astronomy Class Library
// FILE:								SIMBAD
// SUBSYSTEM:						A system to parse SIMBAD query returns.
// LANGUAGE:						C++
// TARGET OS:						None.
// LIBRARY DEPENDANCE:	None.
// NAMESPACE:						ACL
// AUTHOR:							Gavin Blakeman (GGB)
// LICENSE:             GPLv2
//
//                      Copyright 2020 Gavin Blakeman.
//                      This file is part of the Astronomy Class Library (ACL)
//
//                      ACL is free software: you can redistribute it and/or modify it under the terms of the GNU General
//                      Public License as published by the Free Software Foundation, either version 2 of the License, or
//                      (at your option) any later version.
//
//                      ACL is distributed in the hope that it will be useful, but WITHOUT ANY WARRANTY; without even the
//                      implied warranty of MERCHANTABILITY or FITNESS FOR A PARTICULAR PURPOSE.  See the GNU General Public License
//                      for more details.
//
//                      You should have received a copy of the GNU General Public License along with ACL.  If not,
//                      see <http://www.gnu.org/licenses/>.
//
//
// OVERVIEW:						A collection of routines for parsing the returned data from SIMBAD database queries.
//
// CLASSES INCLUDED:		None
//
// CLASS HIERARCHY:     None.
//
//
// HISTORY:             2016-04-24 GGB - File created.
//
//*********************************************************************************************************************************

#ifndef SIMBAD_H
#define SIMBAD_H

  // Standard C++ library header files

#include <string>

namespace ACL
{

<<<<<<< HEAD
}
=======
  using parameter = SCL::any;
  typedef std::pair<std::string, parameter> parameterPair;
  typedef std::tuple<std::string, std::string, parameter> parameterTriple;

  typedef std::vector<parameterPair> pairStorage;
  typedef std::vector<parameterTriple> tripleStorage;

  class CSIMBADScript
  {
  public:
    /// The fields that can be included in the script for output. This is also used for parsing the
    /// returned values.
    enum EFields
    {
      IDLIST_1,
      COO_A,
      COO_D,
      PM_A,
      PM_D,
      PLX_V,
      RV_V,
      OTYPE_S,
    };
    /// The allowed values for a region query.
    enum ERegions
    {
      CIRCLE,
      ELLIPSE,
      ZONE,
      BOX,
      ROTATEDBOX,
      POLYGON
    };

  private:
    static std::map<EFields, std::string> fieldStrings;
    static std::map<ERegions, std::string> regionStrings;
    std::vector<FP_t> regionValues;
    std::vector<EFields> queryFields;
    pairStorage queryCriteria;
    ERegions regionType;
    std::string fieldDelimiter = ";";

  protected:

  public:
    CSIMBADScript() {}

    void resetScript();

    CSIMBADScript &addFields(std::initializer_list<EFields>);
    CSIMBADScript &addQueryCriteria(std::initializer_list<parameterPair>);
    CSIMBADScript &addRegion(ERegions, std::initializer_list<FP_t>);

    operator std::string() const;
  };

}   // namespace ACL
>>>>>>> a28d1db5

#endif // SIMBAD_H<|MERGE_RESOLUTION|>--- conflicted
+++ resolved
@@ -1,7 +1,7 @@
 ﻿//*********************************************************************************************************************************
 //
 // PROJECT:							Astronomy Class Library
-// FILE:								SIMBAD
+// FILE:								SIMBADParser
 // SUBSYSTEM:						A system to parse SIMBAD query returns.
 // LANGUAGE:						C++
 // TARGET OS:						None.
@@ -10,7 +10,7 @@
 // AUTHOR:							Gavin Blakeman (GGB)
 // LICENSE:             GPLv2
 //
-//                      Copyright 2020 Gavin Blakeman.
+//                      Copyright 2016-2020 Gavin Blakeman.
 //                      This file is part of the Astronomy Class Library (ACL)
 //
 //                      ACL is free software: you can redistribute it and/or modify it under the terms of the GNU General
@@ -25,7 +25,9 @@
 //                      see <http://www.gnu.org/licenses/>.
 //
 //
-// OVERVIEW:						A collection of routines for parsing the returned data from SIMBAD database queries.
+// OVERVIEW:						A colllection of routines for parsing the returned data from SIMBAD database queries.
+//                      This is integrated into the remainder of the ACL library.
+//
 //
 // CLASSES INCLUDED:		None
 //
@@ -36,19 +38,18 @@
 //
 //*********************************************************************************************************************************
 
-#ifndef SIMBAD_H
-#define SIMBAD_H
+#ifndef ACL_SIMBADPARSER_H
+#define ACL_SIMBADPARSER_H
 
-  // Standard C++ library header files
+  // Standard C++ library header files.
 
+#include <cstdint>
+#include <initializer_list>
 #include <string>
 
 namespace ACL
 {
 
-<<<<<<< HEAD
-}
-=======
   using parameter = SCL::any;
   typedef std::pair<std::string, parameter> parameterPair;
   typedef std::tuple<std::string, std::string, parameter> parameterTriple;
@@ -107,6 +108,5 @@
   };
 
 }   // namespace ACL
->>>>>>> a28d1db5
 
 #endif // SIMBAD_H